/* Copyright 2014 NFLabs
 *
 * Licensed under the Apache License, Version 2.0 (the "License");
 * you may not use this file except in compliance with the License.
 * You may obtain a copy of the License at
 *
 *     http://www.apache.org/licenses/LICENSE-2.0
 *
 * Unless required by applicable law or agreed to in writing, software
 * distributed under the License is distributed on an "AS IS" BASIS,
 * WITHOUT WARRANTIES OR CONDITIONS OF ANY KIND, either express or implied.
 * See the License for the specific language governing permissions and
 * limitations under the License.
 */
'use strict';

/**
 * @ngdoc function
 * @name zeppelinWebApp.controller:NotebookCtrl
 * @description
 * # NotebookCtrl
 * Controller of notes, manage the note (update)
 *
 * @author anthonycorbacho
 */
angular.module('zeppelinWebApp').controller('NotebookCtrl', function($scope, $route, $routeParams, $location, $rootScope) {
  $scope.note = null;
  $scope.showEditor = false;
  $scope.looknfeelOption = [ 'default', 'simple' ];
  

  /** Init the new controller */
  var initNotebook = function() {
    $rootScope.$emit('sendNewEvent', {op: 'GET_NOTE', data: {id: $routeParams.noteId}});
  };

  initNotebook();

  /** Remove the note and go back tot he main page */
  /** TODO(anthony): In the nearly future, go back to the main page and telle to the dude that the note have been remove */
  $scope.removeNote = function(noteId) {
    var result = confirm('Do you want to delete this notebook?');
    if (result) {
      $rootScope.$emit('sendNewEvent', {op: 'DEL_NOTE', data: {id: $scope.note.id}});
      $location.path('/#');
    }
  };

  $scope.runNote = function(noteId) {
    var result = confirm('Run all paragraphs?');
    if (result) {
      $rootScope.$emit('runParagraph');
    }
  };

  $scope.showAllEditor = function() {
    $rootScope.$emit('openEditor');
  };

  $scope.hideAllEditor = function() {
    $rootScope.$emit('closeEditor');
  };

  $scope.isNoteRunning = function() {
    var running = false;
    if(!$scope.note){ return false; }
    for (var i=0; i<$scope.note.paragraphs.length; i++) {
      if ( $scope.note.paragraphs[i].status === 'PENDING' || $scope.note.paragraphs[i].status === 'RUNNING') {
        running = true;
        break;
      }
    }
    return running;
  };

<<<<<<< HEAD
  $scope.setLookAndFeel = function() {
    console.log('set look and feel');
=======
  $scope.setLookAndFeel = function(looknfeel) {
    $scope.note.config.looknfeel = looknfeel;
>>>>>>> 8beb193a
    $scope.setConfig();
    $rootScope.$emit('setLookAndFeel', $scope.note.config.looknfeel);
  };

  /** Update note config **/
  $scope.setConfig = function(config) {
    if(config) {
      $scope.note.config = config;
    }
    $rootScope.$emit('sendNewEvent', {op: 'NOTE_UPDATE', data: {id: $scope.note.id, name: $scope.note.name, config : $scope.note.config}});
  };

  /** Update the note name */
  $scope.sendNewName = function() {
    $scope.showEditor = false;
    if ($scope.note.name) {
      $rootScope.$emit('sendNewEvent', {op: 'NOTE_UPDATE', data: {id: $scope.note.id, name: $scope.note.name, config : $scope.note.config}});
    }
  };

  /** update the current note */
  $rootScope.$on('setNoteContent', function(event, note) {
    $scope.paragraphUrl = $routeParams.paragraphId;
    $scope.asIframe = $routeParams.asIframe;
    if ($scope.paragraphUrl) {
      note = cleanParagraphExcept($scope.paragraphUrl, note);
      $rootScope.$emit('setIframe', $scope.asIframe);
    }

    if ($scope.note === null) {
      $scope.note = note;
      initialize();
    } else {
      updateNote(note);
    }

    /** set look n feel */
    $rootScope.$emit('setLookAndFeel', note.config.looknfeel);
  });

  var initialize = function() {
    if(!$scope.note.config.looknfeel) {
      $scope.note.config.looknfeel = 'default';
    }
  };
  
  var cleanParagraphExcept = function(paragraphId, note) {
    var noteCopy = {};
    noteCopy.id = note.id;
    noteCopy.name = note.name;
    noteCopy.paragraphs = [];
    for (var i=0; i<note.paragraphs.length; i++) {
      if (note.paragraphs[i].id === paragraphId) {
        noteCopy.paragraphs[0] = note.paragraphs[i];
        if (!noteCopy.paragraphs[0].config) {
          noteCopy.paragraphs[0].config = {};
        }
        noteCopy.paragraphs[0].config.editorHide = true;
        noteCopy.paragraphs[0].config.asIframe = true;
        break;
      }
    }
    return noteCopy;
  };

  $rootScope.$on('moveParagraphUp', function(event, paragraphId) {
    var newIndex = -1;
    for (var i=0; i<$scope.note.paragraphs.length; i++) {
      if ($scope.note.paragraphs[i].id === paragraphId) {
        newIndex = i-1;
        break;
      }
    }

    if (newIndex<0 || newIndex>=$scope.note.paragraphs.length) {
      return;
    }

    $rootScope.$emit('sendNewEvent', { op: 'MOVE_PARAGRAPH', data : {id: paragraphId, index: newIndex}});
  });

  $rootScope.$on('moveParagraphDown', function(event, paragraphId) {
    var newIndex = -1;
    for (var i=0; i<$scope.note.paragraphs.length; i++) {
      if ($scope.note.paragraphs[i].id === paragraphId) {
        newIndex = i+1;
        break;
      }
    }

    if (newIndex<0 || newIndex>=$scope.note.paragraphs.length) {
      return;
    }

    $rootScope.$emit('sendNewEvent', { op: 'MOVE_PARAGRAPH', data : {id: paragraphId, index: newIndex}});
  });

  $rootScope.$on('moveFocusToPreviousParagraph', function(event, currentParagraphId){
    var focus = false;
    for (var i=$scope.note.paragraphs.length-1; i>=0; i--) {
      if (focus === false ) {
        if ($scope.note.paragraphs[i].id === currentParagraphId) {
            focus = true;
            continue;
        }
      } else {
        var p = $scope.note.paragraphs[i];
        if (!p.config.hide && !p.config.editorHide) {
          $rootScope.$emit('focusParagraph', $scope.note.paragraphs[i].id);
          break;
        }
      }
    }
  });

  $rootScope.$on('moveFocusToNextParagraph', function(event, currentParagraphId){
    var focus = false;
    for (var i=0; i<$scope.note.paragraphs.length; i++) {
      if (focus === false ) {
        if ($scope.note.paragraphs[i].id === currentParagraphId) {
            focus = true;
            continue;
        }
      } else {
        var p = $scope.note.paragraphs[i];
        if (!p.config.hide && !p.config.editorHide) {
          $rootScope.$emit('focusParagraph', $scope.note.paragraphs[i].id);
          break;
        }
      }
    }
  });

  var updateNote = function(note) {
    /** update Note name */
    if (note.name !== $scope.note.name) {
      console.log('change note name: %o to %o', $scope.note.name, note.name);
      $scope.note.name = note.name;
    }

    /** add new paragraphs */
    var idx = 0;
    note.paragraphs.forEach(function(newEntry) {
      var found = false;
      for (var oldIdx=0; oldIdx< $scope.note.paragraphs.length; oldIdx++) {
        if ($scope.note.paragraphs[oldIdx].id === newEntry.id) {
          found = true;
          break;
        }
      }

      if (found) {
        if (idx === oldIdx) {
          $rootScope.$emit('updateParagraph', {paragraph: newEntry});
        } else {
          // move paragraph
          $scope.note.paragraphs.splice(oldIdx, 1);
          $scope.note.paragraphs.splice(idx, 0, newEntry);
        }
      } else {
        // insert new paragraph
        $scope.note.paragraphs.splice(idx, 0, newEntry);
      }
      idx++;
    });

    /** remove paragraphs */
    for (var entry in $scope.note.paragraphs) {
     var found = false;
      note.paragraphs.forEach(function(currentEntry) {
        if (currentEntry.id === $scope.note.paragraphs[entry].id) {
          found = true;
        }
      })
      /** not found means bye */
      if(!found) {
        $scope.note.paragraphs.splice(entry, 1);
      }
    }
  };

});<|MERGE_RESOLUTION|>--- conflicted
+++ resolved
@@ -73,13 +73,8 @@
     return running;
   };
 
-<<<<<<< HEAD
-  $scope.setLookAndFeel = function() {
-    console.log('set look and feel');
-=======
   $scope.setLookAndFeel = function(looknfeel) {
     $scope.note.config.looknfeel = looknfeel;
->>>>>>> 8beb193a
     $scope.setConfig();
     $rootScope.$emit('setLookAndFeel', $scope.note.config.looknfeel);
   };
