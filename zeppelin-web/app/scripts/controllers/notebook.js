/* global confirm:false, alert:false */
/* jshint loopfunc: true */
/* Copyright 2014 NFLabs
 *
 * Licensed under the Apache License, Version 2.0 (the "License");
 * you may not use this file except in compliance with the License.
 * You may obtain a copy of the License at
 *
 *     http://www.apache.org/licenses/LICENSE-2.0
 *
 * Unless required by applicable law or agreed to in writing, software
 * distributed under the License is distributed on an "AS IS" BASIS,
 * WITHOUT WARRANTIES OR CONDITIONS OF ANY KIND, either express or implied.
 * See the License for the specific language governing permissions and
 * limitations under the License.
 */
'use strict';

/**
 * @ngdoc function
 * @name zeppelinWebApp.controller:NotebookCtrl
 * @description
 * # NotebookCtrl
 * Controller of notes, manage the note (update)
 *
 */
angular.module('zeppelinWebApp').controller('NotebookCtrl', function($scope, $route, $routeParams, $location, $rootScope, $http) {
  $scope.note = null;
  $scope.showEditor = false;
  $scope.editorToggled = false;
  $scope.tableToggled = false;
  $scope.viewOnly = false;
  $scope.looknfeelOption = [ 'default', 'simple', 'report'];
  $scope.cronOption = [
    {name: 'None', value : undefined},
    {name: '1m', value: '0 0/1 * * * ?'},
    {name: '5m', value: '0 0/5 * * * ?'},
    {name: '1h', value: '0 0 0/1 * * ?'},
    {name: '3h', value: '0 0 0/3 * * ?'},
    {name: '6h', value: '0 0 0/6 * * ?'},
    {name: '12h', value: '0 0 0/12 * * ?'},
    {name: '1d', value: '0 0 0 * * ?'}
  ];

  $scope.interpreterSettings = [];
  $scope.interpreterBindings = [];

  $scope.getCronOptionNameFromValue = function(value) {
    if (!value) {
      return '';
    }

    for (var o in $scope.cronOption) {
      if ($scope.cronOption[o].value===value) {
        return $scope.cronOption[o].name;
      }
    }
    return value;
  };

  /** Init the new controller */
  var initNotebook = function() {
    $rootScope.$emit('sendNewEvent', {op: 'GET_NOTE', data: {id: $routeParams.noteId}});
  };

  initNotebook();

  /** Remove the note and go back tot he main page */
  /** TODO(anthony): In the nearly future, go back to the main page and telle to the dude that the note have been remove */
  $scope.removeNote = function(noteId) {
    var result = confirm('Do you want to delete this notebook?');
    if (result) {
      $rootScope.$emit('sendNewEvent', {op: 'DEL_NOTE', data: {id: noteId}});
      $location.path('/#');
    }
  };

  $scope.runNote = function() {
    var result = confirm('Run all paragraphs?');
    if (result) {
      $rootScope.$emit('runParagraph');
    }
  };

  $scope.toggleAllEditor = function() {
    if ($scope.editorToggled) {
        $rootScope.$emit('closeEditor');
    } else {
        $rootScope.$emit('openEditor');
    }
    $scope.editorToggled = !$scope.editorToggled;
  };

  $scope.showAllEditor = function() {
    $rootScope.$emit('openEditor');
  };

  $scope.hideAllEditor = function() {
    $rootScope.$emit('closeEditor');
  };

  $scope.toggleAllTable = function() {
    if ($scope.tableToggled) {
        $rootScope.$emit('closeTable');
    } else {
        $rootScope.$emit('openTable');
    }
    $scope.tableToggled = !$scope.tableToggled;
  };

  $scope.showAllTable = function() {
    $rootScope.$emit('openTable');
  };

  $scope.hideAllTable = function() {
    $rootScope.$emit('closeTable');
  };

  $scope.isNoteRunning = function() {
    var running = false;
    if(!$scope.note){ return false; }
    for (var i=0; i<$scope.note.paragraphs.length; i++) {
      if ( $scope.note.paragraphs[i].status === 'PENDING' || $scope.note.paragraphs[i].status === 'RUNNING') {
        running = true;
        break;
      }
    }
    return running;
  };

  $scope.setLookAndFeel = function(looknfeel) {
    $scope.note.config.looknfeel = looknfeel;
    $scope.setConfig();
  };

  /** Set cron expression for this note **/
  $scope.setCronScheduler = function(cronExpr) {
    $scope.note.config.cron = cronExpr;
    $scope.setConfig();
  };

  /** Update note config **/
  $scope.setConfig = function(config) {
    if(config) {
      $scope.note.config = config;
    }
    $rootScope.$emit('sendNewEvent', {op: 'NOTE_UPDATE', data: {id: $scope.note.id, name: $scope.note.name, config : $scope.note.config}});
  };

  /** Update the note name */
  $scope.sendNewName = function() {
    $scope.showEditor = false;
    if ($scope.note.name) {
      $rootScope.$emit('sendNewEvent', {op: 'NOTE_UPDATE', data: {id: $scope.note.id, name: $scope.note.name, config : $scope.note.config}});
    }
  };

  /** update the current note */
  $rootScope.$on('setNoteContent', function(event, note) {
    $scope.paragraphUrl = $routeParams.paragraphId;
    $scope.asIframe = $routeParams.asIframe;
    if ($scope.paragraphUrl) {
      note = cleanParagraphExcept($scope.paragraphUrl, note);
      $rootScope.$emit('setIframe', $scope.asIframe);
    }

    if ($scope.note === null) {
      $scope.note = note;
    } else {
      updateNote(note);
    }
    initializeLookAndFeel();
  });

<<<<<<< HEAD
  var initializeLookAndFeel = function() {
=======
  var initialize = function() {
>>>>>>> c0f14c44
    if (!$scope.note.config.looknfeel) {
      $scope.note.config.looknfeel = 'default';
    } else {
      $scope.viewOnly = $scope.note.config.looknfeel === 'report' ? true : false;
    }
<<<<<<< HEAD
    $rootScope.$emit('setLookAndFeel', $scope.note.config.looknfeel);
=======

    // open interpreter binding setting when there're none selected
    getInterpreterBindings(function(){
      var selected = false;
      for (var i in $scope.interpreterBindings) {
        var setting = $scope.interpreterBindings[i];
        if (setting.selected) {
          selected = true;
          break;
        }
      }

      if (!selected) {
        // make default selection
        var selectedIntp = {};
        for (var i in $scope.interpreterBindings) {
          var setting = $scope.interpreterBindings[i];
          if (!selectedIntp[setting.group]) {
            setting.selected = true;
            selectedIntp[setting.group] = true;
          }
        }

        $scope.showSetting = true;
      }
    });
>>>>>>> c0f14c44
  };

  var cleanParagraphExcept = function(paragraphId, note) {
    var noteCopy = {};
    noteCopy.id = note.id;
    noteCopy.name = note.name;
    noteCopy.config = note.config;
    noteCopy.info = note.info;
    noteCopy.paragraphs = [];
    for (var i=0; i<note.paragraphs.length; i++) {
      if (note.paragraphs[i].id === paragraphId) {
        noteCopy.paragraphs[0] = note.paragraphs[i];
        if (!noteCopy.paragraphs[0].config) {
          noteCopy.paragraphs[0].config = {};
        }
        noteCopy.paragraphs[0].config.editorHide = true;
        noteCopy.paragraphs[0].config.tableHide = false;
        break;
      }
    }
    return noteCopy;
  };

  $rootScope.$on('moveParagraphUp', function(event, paragraphId) {
    var newIndex = -1;
    for (var i=0; i<$scope.note.paragraphs.length; i++) {
      if ($scope.note.paragraphs[i].id === paragraphId) {
        newIndex = i-1;
        break;
      }
    }

    if (newIndex<0 || newIndex>=$scope.note.paragraphs.length) {
      return;
    }

    $rootScope.$emit('sendNewEvent', { op: 'MOVE_PARAGRAPH', data : {id: paragraphId, index: newIndex}});
  });

  // create new paragraph on current position
  $rootScope.$on('insertParagraph', function(event, paragraphId) {
    var newIndex = -1;
    for (var i=0; i<$scope.note.paragraphs.length; i++) {
      if ($scope.note.paragraphs[i].id === paragraphId) {
        newIndex = i+1;
        break;
      }
    }

    if (newIndex === $scope.note.paragraphs.length) {
      alert('Cannot insert after the last paragraph.');
      return;
    }
    if (newIndex < 0 || newIndex > $scope.note.paragraphs.length) {
      return;
    }

    $rootScope.$emit('sendNewEvent', { op: 'INSERT_PARAGRAPH', data : {index: newIndex}});
  });

  $rootScope.$on('moveParagraphDown', function(event, paragraphId) {
    var newIndex = -1;
    for (var i=0; i<$scope.note.paragraphs.length; i++) {
      if ($scope.note.paragraphs[i].id === paragraphId) {
        newIndex = i+1;
        break;
      }
    }

    if (newIndex<0 || newIndex>=$scope.note.paragraphs.length) {
      return;
    }

    $rootScope.$emit('sendNewEvent', { op: 'MOVE_PARAGRAPH', data : {id: paragraphId, index: newIndex}});
  });

  $rootScope.$on('moveFocusToPreviousParagraph', function(event, currentParagraphId){
    var focus = false;
    for (var i=$scope.note.paragraphs.length-1; i>=0; i--) {
      if (focus === false ) {
        if ($scope.note.paragraphs[i].id === currentParagraphId) {
            focus = true;
            continue;
        }
      } else {
        var p = $scope.note.paragraphs[i];
        if (!p.config.hide && !p.config.editorHide && !p.config.tableHide) {
          $rootScope.$emit('focusParagraph', $scope.note.paragraphs[i].id);
          break;
        }
      }
    }
  });

  $rootScope.$on('moveFocusToNextParagraph', function(event, currentParagraphId){
    var focus = false;
    for (var i=0; i<$scope.note.paragraphs.length; i++) {
      if (focus === false ) {
        if ($scope.note.paragraphs[i].id === currentParagraphId) {
            focus = true;
            continue;
        }
      } else {
        var p = $scope.note.paragraphs[i];
        if (!p.config.hide && !p.config.editorHide && !p.config.tableHide) {
          $rootScope.$emit('focusParagraph', $scope.note.paragraphs[i].id);
          break;
        }
      }
    }
  });

  var updateNote = function(note) {
    /** update Note name */
    if (note.name !== $scope.note.name) {
      console.log('change note name: %o to %o', $scope.note.name, note.name);
      $scope.note.name = note.name;
    }

    $scope.note.config = note.config;
    $scope.note.info = note.info;

    var newParagraphIds = note.paragraphs.map(function(x) {return x.id;});
    var oldParagraphIds = $scope.note.paragraphs.map(function(x) {return x.id;});

    var numNewParagraphs = newParagraphIds.length;
    var numOldParagraphs = oldParagraphIds.length;

    /** add a new paragraph */
    if (numNewParagraphs > numOldParagraphs) {
      for (var index in newParagraphIds) {
        if (oldParagraphIds[index] !== newParagraphIds[index]) {
          $scope.note.paragraphs.splice(index, 0, note.paragraphs[index]);
          break;
        }
      }
    }

    /** update or move paragraph */
    if (numNewParagraphs === numOldParagraphs) {
      for (var idx in newParagraphIds) {
        var newEntry = note.paragraphs[idx];
        if (oldParagraphIds[idx] === newParagraphIds[idx]) {
          $rootScope.$emit('updateParagraph', {paragraph: newEntry});
        } else {
          // move paragraph
          var oldIdx = oldParagraphIds.indexOf(newParagraphIds[idx]);
          $scope.note.paragraphs.splice(oldIdx, 1);
          $scope.note.paragraphs.splice(idx, 0, newEntry);
          // rebuild id list since paragraph has moved.
          oldParagraphIds = $scope.note.paragraphs.map(function(x) {return x.id;});
        }
      }
    }

    /** remove paragraph */
    if (numNewParagraphs < numOldParagraphs) {
      for (var oldidx in oldParagraphIds) {
        if(oldParagraphIds[oldidx] !== newParagraphIds[oldidx]) {
          $scope.note.paragraphs.splice(oldidx, 1);
          break;
        }
      }
    }
  };

  var getInterpreterBindings = function(callback) {
    $http.get(getRestApiBase()+"/notebook/interpreter/bind/"+$scope.note.id).
      success(function(data, status, headers, config) {
        $scope.interpreterBindings = data.body;
        $scope.interpreterBindingsOrig = jQuery.extend(true, [], $scope.interpreterBindings); // to check dirty
        if (callback) {
          callback();
        }
      }).
      error(function(data, status, headers, config) {
        console.log("Error %o %o", status, data.message);
      });
  };

  $scope.interpreterSelectionListeners = {
    accept : function(sourceItemHandleScope, destSortableScope) {return true;},
    itemMoved: function (event) {},
    orderChanged: function(event) {}
  };

  $scope.openSetting = function() {
    $scope.showSetting = true;
    getInterpreterBindings();
  };

  $scope.closeSetting = function() {
    if (isSettingDirty()) {
      var result = confirm('Changes will be discarded');
      if (!result) {
        return;
      }
    }
    $scope.showSetting = false;
  };

  $scope.saveSetting = function() {
    var selectedSettingIds = [];
    for (var no in $scope.interpreterBindings) {
      var setting = $scope.interpreterBindings[no];
      if (setting.selected) {
        selectedSettingIds.push(setting.id);
      }
    }

    $http.put(getRestApiBase()+"/notebook/interpreter/bind/"+$scope.note.id,
             selectedSettingIds).
      success(function(data, status, headers, config) {
        console.log("Interpreter binding %o saved", selectedSettingIds);
        $scope.showSetting = false;
      }).
      error(function(data, status, headers, config) {
        console.log("Error %o %o", status, data.message);
      });
  };

  $scope.toggleSetting = function() {
    if ($scope.showSetting) {
      $scope.closeSetting();
    } else {
      $scope.openSetting();
    }
  };

  var isSettingDirty = function() {
    if (angular.equals($scope.interpreterBindings, $scope.interpreterBindingsOrig)) {
      return false;
    } else {
      return true;
    }
  };
});<|MERGE_RESOLUTION|>--- conflicted
+++ resolved
@@ -170,49 +170,45 @@
       updateNote(note);
     }
     initializeLookAndFeel();
-  });
-
-<<<<<<< HEAD
+    initializeInterpreter();
+  });
+
+
   var initializeLookAndFeel = function() {
-=======
-  var initialize = function() {
->>>>>>> c0f14c44
     if (!$scope.note.config.looknfeel) {
       $scope.note.config.looknfeel = 'default';
     } else {
       $scope.viewOnly = $scope.note.config.looknfeel === 'report' ? true : false;
     }
-<<<<<<< HEAD
     $rootScope.$emit('setLookAndFeel', $scope.note.config.looknfeel);
-=======
-
-    // open interpreter binding setting when there're none selected
-    getInterpreterBindings(function(){
-      var selected = false;
+  };
+
+
+  var initializeInterpreter = function() {
+    //open interpreter binding setting when there're none selected
+    var selected = false;
+    for (var i in $scope.interpreterBindings) {
+      var setting = $scope.interpreterBindings[i];
+      if (setting.selected) {
+        selected = true;
+        break;
+      }
+    }
+
+    if (!selected) {
+      // make default selection
+      var selectedIntp = {};
       for (var i in $scope.interpreterBindings) {
         var setting = $scope.interpreterBindings[i];
-        if (setting.selected) {
-          selected = true;
-          break;
-        }
-      }
-
-      if (!selected) {
-        // make default selection
-        var selectedIntp = {};
-        for (var i in $scope.interpreterBindings) {
-          var setting = $scope.interpreterBindings[i];
-          if (!selectedIntp[setting.group]) {
-            setting.selected = true;
-            selectedIntp[setting.group] = true;
-          }
-        }
-
-        $scope.showSetting = true;
-      }
-    });
->>>>>>> c0f14c44
-  };
+        if (!selectedIntp[setting.group]) {
+          setting.selected = true;
+          selectedIntp[setting.group] = true;
+        }
+      }
+      $scope.showSetting = true;
+    }
+  };
+
 
   var cleanParagraphExcept = function(paragraphId, note) {
     var noteCopy = {};
@@ -247,7 +243,6 @@
     if (newIndex<0 || newIndex>=$scope.note.paragraphs.length) {
       return;
     }
-
     $rootScope.$emit('sendNewEvent', { op: 'MOVE_PARAGRAPH', data : {id: paragraphId, index: newIndex}});
   });
 
@@ -268,7 +263,6 @@
     if (newIndex < 0 || newIndex > $scope.note.paragraphs.length) {
       return;
     }
-
     $rootScope.$emit('sendNewEvent', { op: 'INSERT_PARAGRAPH', data : {index: newIndex}});
   });
 
@@ -284,7 +278,6 @@
     if (newIndex<0 || newIndex>=$scope.note.paragraphs.length) {
       return;
     }
-
     $rootScope.$emit('sendNewEvent', { op: 'MOVE_PARAGRAPH', data : {id: paragraphId, index: newIndex}});
   });
 
